{
  "name": "deepscatter",
  "type": "module",
<<<<<<< HEAD
  "version": "2.15.1-RC-1",
=======
  "version": "2.15.1-RC-0",
>>>>>>> 948d06a0
  "description": "Fast, animated zoomable scatterplots scaling to billions of points",
  "files": [
    "dist"
  ],
  "types": "./dist/deepscatter.d.ts",
  "module": "./dist/deepscatter.js",
  "main": "./dist/deepscatter.umd.cjs",
  "exports": {
    ".": {
      "import": "./dist/deepscatter.js",
      "require": "./dist/deepscatter.umd.cjs",
      "types": "./dist/deepscatter.d.ts"
    }
  },
  "scripts": {
    "dev": "vite --port 3344 --host",
    "format": "prettier --write src",
    "build": "vite build && tsc || true",
    "prepublishOnly": "vite build && tsc || true && typedoc --skipErrorChecking src/*",
    "test": "playwright test",
    "lint": "eslint src"
  },
  "repository": {
    "type": "git",
    "url": "git+https://github.com/nomic-ai/deepscatter.git"
  },
  "keywords": [
    "Data",
    "Visualization",
    "D3",
    "Scatterplot"
  ],
  "author": "Ben Schmidt",
  "license": "CC BY-NC-SA 4.0",
  "bugs": {
    "url": "https://github.com/nomic-ai/deepscatter/issues"
  },
  "homepage": "https://github.com/nomic-ai/deepscatter#readme",
  "peerDependencies": {
    "apache-arrow": "13.0.0"
  },
  "dependencies": {
    "d3-array": "^3.2.2",
    "d3-color": "^3.1.0",
    "d3-contour": "^4.0.2",
    "d3-ease": "^3.0.1",
    "d3-fetch": "^3.0.1",
    "d3-format": "^3.1.0",
    "d3-geo": "^3.1.0",
    "d3-interpolate": "^3.0.1",
    "d3-random": "^3.0.1",
    "d3-scale": "^4.0.2",
    "d3-scale-chromatic": "^3.0.0",
    "d3-selection": "^3.0.0",
    "d3-timer": "^3.0.1",
    "d3-transition": "^3.0.1",
    "d3-zoom": "^3.0.0",
    "deepscatter": "^2.14.0",
    "glsl-easings": "^1.0.0",
    "glsl-fast-gaussian-blur": "^1.0.2",
    "glsl-read-float": "^1.1.0",
    "lodash.merge": "^4.6.2",
    "rbush-3d": "^0.0.4",
    "regl": "^2.1.0"
  },
  "devDependencies": {
    "@playwright/test": "^1.31.2",
    "@types/d3": "^7.4.0",
    "@types/d3-geo": "^3.0.3",
    "@types/d3-selection": "^3.0.4",
    "@types/geojson": "^7946.0.10",
    "@types/lodash.merge": "^4.6.7",
    "@typescript-eslint/eslint-plugin": "^5.54.1",
    "@typescript-eslint/parser": "^5.54.1",
    "apache-arrow": "13.0.0",
    "eslint": "^8.36.0",
    "eslint-config-prettier": "^8.7.0",
    "eslint-formatter-summary-chart": "^0.3.0",
    "eslint-plugin-import": "^2.27.5",
    "eslint-plugin-prettier": "^4.2.1",
    "eslint-plugin-unicorn": "^46.0.0",
    "glslify": "^7.1.1",
    "glslify-hex": "^2.1.1",
    "glslify-loader": "^2.0.0",
    "rollup-plugin-glslify": "^1.3.1",
    "terser": "^5.16.6",
    "typedoc": "^0.23.26",
    "vite": "^4.1.4"
  }
}<|MERGE_RESOLUTION|>--- conflicted
+++ resolved
@@ -1,11 +1,7 @@
 {
   "name": "deepscatter",
   "type": "module",
-<<<<<<< HEAD
-  "version": "2.15.1-RC-1",
-=======
-  "version": "2.15.1-RC-0",
->>>>>>> 948d06a0
+  "version": "2.15.2",
   "description": "Fast, animated zoomable scatterplots scaling to billions of points",
   "files": [
     "dist"
