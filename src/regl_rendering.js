--- conflicted
+++ resolved
@@ -486,12 +486,8 @@
       console.log("USING FIELD", field, props.prefs, field)
       props.prefs.encoding.color = {
         field: field,
-<<<<<<< HEAD
         domain: [0, 4096],
         // range: "shufbow"
-=======
-        domain: [0, 4096]
->>>>>>> 8de87812
       }
     } else {
       field = props.prefs.encoding.color.field
@@ -525,13 +521,9 @@
           const value = minilist[
             col * step * 4 + i * 4 + //column
             row * step * 4 * width + j*width*4 + //row
-<<<<<<< HEAD
             3];
           // Can't be sure that we've got precision up above half precision.
           // So for factors with > 128 items, count them manually.
-=======
-            3]; // opacity field.
->>>>>>> 8de87812
           if (value >= 128) {
             overflown = true
             continue
