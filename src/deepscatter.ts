--- conflicted
+++ resolved
@@ -48,20 +48,11 @@
   ready: Promise<void>;
   public click_handler: ClickFunction;
   public tooltip_handler: TooltipHTML;
-<<<<<<< HEAD
-  private plot_queue: Promise<void> = Promise.resolve(0);
-  public prefs: APICall;
-  ready: Promise<void>;
+  // In order to preserve JSON serializable nature of prefs, the consumer directly sets this
+  public on_zoom?: onZoomCallback;
   mark_ready: () => void = function () {
     /*pass*/
   };
-  public click_handler: ClickFunction;
-  public tooltip_handler: TooltipHTML;
-=======
-  // In order to preserve JSON serializable nature of prefs, the consumer directly sets this
-  public on_zoom?: onZoomCallback;
->>>>>>> 5c9844a3
-
   constructor(selector: string, width: number, height: number) {
     this.bound = false;
     if (selector !== undefined) {
